# PyTezos

[![PyPI version](https://badge.fury.io/py/pytezos.svg?)](https://badge.fury.io/py/pytezos)
[![Tests](https://github.com/baking-bad/pytezos/workflows/Tests/badge.svg?)](https://github.com/baking-bad/pytezos/actions?query=workflow%3ATests)
[![Docker Build Status](https://img.shields.io/docker/cloud/build/bakingbad/pytezos)](https://hub.docker.com/r/bakingbad/pytezos)
[![Made With](https://img.shields.io/badge/made%20with-python-blue.svg?)](ttps://www.python.org)
[![License: MIT](https://img.shields.io/badge/License-MIT-yellow.svg)](https://opensource.org/licenses/MIT)


* RPC query engine
* Cryptography
* Building and parsing operations
* Smart contract interaction
* Local forging/packing & vice versa
* Working with Michelson AST

#### PyTezos CLI
* Generating contract parameter/storage schema
* Activating and revealing accounts
* Deploying contracts (+ GitHub integration)

#### Michelson REPL
* Builtin interpreter (reimplemented)
* Set of extra helpers (stack visualization, blockchain context mocking)

#### Michelson Jupyter kernel
* Custom interpreter with runtime type checker
* Syntax highlighting, autocomplete with `Tab`
* In-place docstrings with `Shift+Tab`
* Macros support
* Verbose execution logging
* Debug helpers

#### Michelson integration testing framework
* Writing integration tests using `unittest` package
* Simulating contract execution using remote intepreter (via RPC) or builtin one


<<<<<<< HEAD
## Installation
=======
* git
* python 3.7+
* pip 20.2+
>>>>>>> bc95dafd

```
$ pip install pytezos
```

### [Google Colab](https://colab.research.google.com)

`````python
>>> !apt install libsodium-dev libsecp256k1-dev libgmp-dev
>>> !pip install pytezos
`````

### Docker container
Verified & minified images for CI/CD https://hub.docker.com/r/bakingbad/pytezos/tags
```shell
$ # 1. Use image from registry
$ docker pull bakingbad/pytezos
$ # or build it yourself
$ docker build . -t pytezos
$ # 2. Use included docker-compose.yml
$ docker-compose up -d notebook
```

### Building from sources

Requirements:
* Python 3.7+
* [Poetry](https://python-poetry.org/docs/#installation)
* libsodium, libsecp256k1, gmp
* make

```shell
$ # prepare environment
$ make install
# # run full CI with tests
$ make
```

You need to install cryptographic packages before building the project:

#### Linux


##### Ubuntu, Debian and other apt-based distributions
```shell
$ sudo apt install libsodium-dev libsecp256k1-dev libgmp-dev
```

##### Arch Linux
```shell
$ sudo pacman -Syu --needed libsodium libsecp256k1 gmp
```
#### MacOS

[Homebrew](https://brew.sh/) needs to be installed.
```shell
$ brew tap cuber/homebrew-libsecp256k1
$ brew install libsodium libsecp256k1 gmp
```

#### Windows

The recommended way is to use WSL and then follow the instructions for Linux,
but if you feel lucky you can try to install natively:

1. Install MinGW from [https://osdn.net/projects/mingw/](https://osdn.net/projects/mingw/)
2. Make sure `C:\MinGW\bin` is added to your `PATH`
3. Download the latest libsodium-X.Y.Z-msvc.zip from [https://download.libsodium.org/libsodium/releases/](https://download.libsodium.org/libsodium/releases/).
4. Extract the Win64/Release/v143/dynamic/libsodium.dll from the zip file
5. Copy libsodium.dll to C:\Windows\System32\libsodium.dll

## Quick start
Read [quick start guide](https://pytezos.org/quick_start.html)

## API reference
Check out a complete [API reference](https://pytezos.org/contents.html)

### Inline documentation
If you are working in Jupyter/Google Colab or any other interactive console, 
you can display documentation for a particular class/method:

```python
>>> from pytezos import pytezos
>>> pytezos
```

## Jupyter kernel

![michelson](https://cdn-images-1.medium.com/max/800/1*r_kVx8Rsqa0TLcIaK_WUQw.gif)

### How it works
* Technical details of the REPL implementation  
https://forum.tezosagora.org/t/michelson-repl-in-a-jupyter-notebook/1749
* Interactive tutorial demonstrating REPL features  
https://mybinder.org/v2/gh/baking-bad/michelson-kernel/binder?filepath=michelson_quickstart.ipynb
* Same, but a rendered version  
https://nbviewer.jupyter.org/github/baking-bad/michelson-kernel/blob/binder/michelson_quickstart.ipynb

### Sample notebooks
Located in the current repository in a separate branch:  
https://github.com/baking-bad/michelson-kernel/tree/binder

### List of helpers
These instructions are not Michelson primitives and thus cannot be used outside of the Jupyter.  
In the Jupyter editor helpers are highlighted in blue.

#### `DUMP`
Returns the whole stack with values, types, and annotations if any.

#### `DUMP n`
Returns top `n` items from the stack.

#### `PRINT "fmt"`
Prints a formatted string to the stdout, referencing arbitrary stack elements is allowed:  
`PRINT "This is the top element {0}, and this is the second {1}"`

#### `DROP_ALL`
Clears the stack.

#### `EXPAND { code }`
Expands Michelson macros:  
`EXPAND { PAPAIIR }`

#### `INCLUDE path`
Loads Michelson source from the filesystem (absolute or relative path) `INCLUDE "test.tz"`, or from one of the Tezos networks `INCLUDE "mainnet:KT1VG2WtYdSWz5E7chTeAdDPZNy2MpP8pTfL"`. Initializes `parameter`, `storage`, and `code` sections. If loaded from the network, current storage is also written to the `STORAGE` variable and can be accessed later. 

#### `PATCH prim value`
Sets value for on of the context-dependent Michelson instructions: `AMOUNT`, `BALANCE`, `NOW`, `SOURCE`, `SENDER`, `CHAIN_ID`.

#### `DEBUG bool`
Enables or disables verbose output: `DEBUG False` or `DEBUG True`.

#### `BIG_MAP_DIFF`
Takes the top of the stack, searches for temporary `big_map` instances in that element, and displays what the big_map_diff would be like if it was a contract execution ending.

#### `BEGIN %entrypoint (param_expr) (storage_expr)`
Simulates the contract execution beginning. Requires `parameter` and `storage` sections initialized. Also, clears the stack.  
The `%entrypoint` argument can be omitted, `%default` will be used in that case.  
This helper also allocates temporary big_map instances if any in parameters or storage.  
You can use `STORAGE` variable for the `storage_expr`, in case you have previously loaded it from the network.

#### `COMMIT`
Simulates the contract execution ending. Requires a `Pair` of operation list and valid storage on top of the stack. Returns a list of internal operations, new storage, and big_map_diff.

#### `RESET`
Clears the stack, deletes all big_map instances.

#### `RESET "network"`
Does the same as the version without parameters, but also initializes `NETWORK` and `CHAIN_ID` variables.  
Can be used to set real network context in order to access blockchain data.

#### `RUN %entrypoint (param_expr) (storage_expr)`
Requires `code` section initializes. Internally calls `BEGIN`, then executes `code`, and finishes with `COMMIT`.

Check out the articles and tutorial for more technical details, also you can take a look at the [implementation](https://github.com/baking-bad/pytezos/blob/master/pytezos/repl/helpers.py).

### Publications

* Pytezos 2.0 release with embedded docs and smart contract interaction engine  
https://medium.com/coinmonks/high-level-interface-for-michelson-contracts-and-not-only-7264db76d7ae

* Materials from TQuorum:Berlin workshop - building an app on top of PyTezos and ConseilPy  
https://medium.com/coinmonks/atomic-tips-berlin-workshop-materials-c5c8ee3f46aa

* Materials from the EETH hackathon - setting up a local development infrastructure, deploying and interacting with a contract  
https://medium.com/tezoscommons/preparing-for-the-tezos-hackathon-with-baking-bad-45f2d5fca519

* Introducing integration testing engine  
https://medium.com/tezoscommons/testing-michelson-contracts-with-pytezos-513718499e93

### Additional materials

* Interacting with FA1.2 contract by TQTezos  
https://assets.tqtezos.com/token-contracts/1-fa12-lorentz#interactusingpytezos
* Deploying a contract by Vadim Manaenko  
https://blog.aira.life/tezos-dont-forget-the-mother-console-fd2001261e50

### Michelson test samples

* In this repo  
https://github.com/baking-bad/pytezos/tree/master/examples
* Atomex (atomic swaps aka cross-chain transactions)  
https://github.com/atomex-me/atomex-michelson/blob/master/tests/test_atomex.py
* Atomex for FA1.2 (includes cross-contract interaction and views)  
https://github.com/atomex-me/atomex-fa12-ligo/tree/master/tests
* MultiAsset implementation tests (in a sandbox environment)  
https://github.com/tqtezos/smart-contracts/tree/master/multi_asset/tezos_mac_tests

### Contact
* Telegram chat: [@baking_bad_chat](https://t.me/baking_bad_chat)
* Slack channel: [#baking-bad](https://tezos-dev.slack.com/archives/CV5NX7F2L)

## Credits
* The project was initially started by Arthur Breitman, now it's maintained by Baking Bad team.
* Baking Bad is supported by Tezos Foundation
* Michelson test set from the Tezos repo is used to ensure the interpreter workability
* Michelson structured documentation by Nomadic Labs is used for inline help<|MERGE_RESOLUTION|>--- conflicted
+++ resolved
@@ -36,15 +36,11 @@
 * Simulating contract execution using remote intepreter (via RPC) or builtin one
 
 
-<<<<<<< HEAD
 ## Installation
-=======
-* git
-* python 3.7+
-* pip 20.2+
->>>>>>> bc95dafd
-
-```
+
+### From PyPi
+
+```shell
 $ pip install pytezos
 ```
 
