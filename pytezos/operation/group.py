--- conflicted
+++ resolved
@@ -11,6 +11,7 @@
 from pytezos.jupyter import get_class_docstring
 from pytezos.logging import logger
 from pytezos.michelson.forge import forge_base58
+from pytezos.operation import DEFAULT_BURN_RESERVE
 from pytezos.operation import DEFAULT_GAS_RESERVE
 from pytezos.operation import MAX_OPERATIONS_TTL
 from pytezos.operation.content import ContentMixin
@@ -22,13 +23,6 @@
 from pytezos.operation.result import OperationResult
 from pytezos.rpc.errors import RpcError
 
-<<<<<<< HEAD
-=======
-DEFAULT_GAS_RESERVE = 100
-DEFAULT_BURN_RESERVE = 100
-DEFAULT_BRANCH_OFFSET = 50
-
->>>>>>> 16b537af
 # NOTE: Explaination: https://pytezos.baking-bad.org/tutorials/02.html#operation-group
 validation_passes = {
     'endorsement': 0,
@@ -110,7 +104,6 @@
         """
         return self._spawn(contents=self.contents + [content])
 
-<<<<<<< HEAD
     def fill(
             self,
             counter: Optional[int] = None,
@@ -118,10 +111,6 @@
             ttl: Optional[int] = None,
         ):
         """ Try to fill all fields left unfilled, use approximate fees
-=======
-    def fill(self, counter=None, branch_offset=50):
-        """Try to fill all fields left unfilled, use approximate fees
->>>>>>> 16b537af
         (not optimal, use `autofill` to simulate operation and get precise values).
 
         :param counter: Override counter value (for manual handling)
