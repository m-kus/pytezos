from glob import glob
<<<<<<< HEAD
from os.path import abspath
from os.path import dirname
from os.path import exists
from os.path import join
from pprint import pprint

import fire

from pytezos import ContractInterface
from pytezos import pytezos
from pytezos.cli.github import create_deployment
from pytezos.cli.github import create_deployment_status
from pytezos.context.mixin import default_network
=======
from os.path import abspath, dirname, join, exists
from pprint import pformat
import fire  # type: ignore

from pytezos import pytezos, ContractInterface
from pytezos.logging import logger
from pytezos.rpc.errors import RpcError
from pytezos.operation.result import OperationResult
from pytezos.context.mixin import default_network  # type: ignore
>>>>>>> 5275bed8
from pytezos.michelson.types.base import generate_pydoc
from pytezos.operation.result import OperationResult
from pytezos.rpc.errors import RpcError

kernel_js_path = join(dirname(dirname(__file__)), 'assets', 'kernel.js')
kernel_json = {
    "argv": ['pytezos', 'kernel', 'run', "-file", "{connection_file}"],
    "display_name": "Michelson",
    "language": "michelson",
    "codemirror_mode": "michelson"
}


def make_bcd_link(network, address):
    return f'https://better-call.dev/{network}/{address}'


def get_contract(path):
    if path is None:
        files = glob('*.tz')
        assert len(files) == 1
        contract = ContractInterface.from_file(abspath(files[0]))
    elif exists(path):
        contract = ContractInterface.from_file(path)
    else:
        network, address = path.split(':')
        contract = pytezos.using(shell=network).contract(address)
    return contract


class PyTezosCli:

    def storage(self, action, path=None):
        """ Manage contract storage.

        :param action: One of `schema`, `default`
        :param path: Path to the .tz file, or the following uri: <network>:<KT-address>
        """
        contract = get_contract(path)
        if action == 'schema':
            logger.info(generate_pydoc(type(contract.storage.data), title='storage'))
        elif action == 'default':
            logger.info(pformat(contract.storage.dummy()))
        else:
            assert False, action

    def parameter(self, action, path=None):
        """ Manage contract parameter.

        :param action: One of `schema`
        :param path: Path to the .tz file, or the following uri: <network>:<KT-address>
        """
        contract = get_contract(path)
        if action == 'schema':
            logger.info(contract.parameter.__doc__)
        else:
            assert False, action

    def activate(self, path, network=default_network):
        """ Activates and reveals key from the faucet file.

        :param path: Path to the .json file downloaded from https://faucet.tzalpha.net/
        :param network: Default is Babylonnet
        """
        ptz = pytezos.using(key=path, shell=network)
        logger.info('Activating %s in the %s' % ptz.key.public_key_hash(), network)

        if ptz.balance() == 0:
            try:
                opg = ptz.activate_account().autofill().sign()
                logger.info('Injecting activation operation:')
                logger.info(pformat(opg.json_payload()))
                opg.inject(_async=False)
            except RpcError as e:
                logger.critical(pformat(e))
                exit(-1)
            else:
                logger.info('Activation succeeded! Claimed balance: %s ꜩ' % ptz.balance())
        else:
            logger.info('Already activated')

        try:
            opg = ptz.reveal().autofill().sign()
            logger.info('Injecting reveal operation:')
            logger.info(pformat(opg.json_payload()))
            opg.inject(_async=False)
        except RpcError as e:
            logger.critical(pformat(e))
            exit(-1)
        else:
            logger.info('Your key %s is now active and revealed' % ptz.key.public_key_hash())

    def deploy(self, path, storage=None, network=default_network, key=None,
               github_repo_slug=None, github_oauth_token=None, dry_run=False):
        """ Deploy contract to the specified network.

        :param path: Path to the .tz file
        :param storage: Storage in JSON format (not Micheline)
        :param network:
        :param key:
        :param github_repo_slug:
        :param github_oauth_token:
        :param dry_run: Set this flag if you just want to see what would happen
        """
        ptz = pytezos.using(shell=network, key=key)
        logger.info('Deploying contract using %s in the %s' % ptz.key.public_key_hash(), network)

        contract = get_contract(path)
        try:
            opg = ptz.origination(script=contract.script(initial_storage=storage)).autofill().sign()
            logger.info('Injecting origination operation:')
            logger.info(pformat(opg.json_payload()))

            if dry_run:
                logger.info(pformat(opg.preapply()))
                exit(0)
            else:
                opg = opg.inject(_async=False)
        except RpcError as e:
            logger.critical(pformat(e))
            exit(-1)
        else:
            originated_contracts = OperationResult.originated_contracts(opg)
            assert len(originated_contracts) == 1
            bcd_link = make_bcd_link(network, originated_contracts[0])
            logger.info('Contract was successfully deployed: %s' % bcd_link)

            if github_repo_slug:
                deployment = create_deployment(github_repo_slug, github_oauth_token,
                                               environment=network)
                logger.info(pformat(deployment))
                status = create_deployment_status(github_repo_slug, github_oauth_token,
                                                  deployment_id=deployment['id'],
                                                  state='success',
                                                  environment=network,
                                                  environment_url=bcd_link)
                logger.info(status)


def main():
    return fire.Fire(PyTezosCli)


if __name__ == '__main__':
    main()<|MERGE_RESOLUTION|>--- conflicted
+++ resolved
@@ -1,29 +1,16 @@
 from glob import glob
-<<<<<<< HEAD
 from os.path import abspath
 from os.path import dirname
 from os.path import exists
 from os.path import join
-from pprint import pprint
+from pprint import pformat
 
-import fire
+import fire  # type: ignore
 
 from pytezos import ContractInterface
 from pytezos import pytezos
-from pytezos.cli.github import create_deployment
-from pytezos.cli.github import create_deployment_status
-from pytezos.context.mixin import default_network
-=======
-from os.path import abspath, dirname, join, exists
-from pprint import pformat
-import fire  # type: ignore
-
-from pytezos import pytezos, ContractInterface
+from pytezos.context.mixin import default_network  # type: ignore
 from pytezos.logging import logger
-from pytezos.rpc.errors import RpcError
-from pytezos.operation.result import OperationResult
-from pytezos.context.mixin import default_network  # type: ignore
->>>>>>> 5275bed8
 from pytezos.michelson.types.base import generate_pydoc
 from pytezos.operation.result import OperationResult
 from pytezos.rpc.errors import RpcError
