from glob import glob
from os.path import abspath, dirname, join, exists
from pprint import pformat
import fire  # type: ignore

<<<<<<< HEAD
from pytezos import __version__, pytezos, ContractInterface
=======
from pytezos import pytezos, ContractInterface
from pytezos.logging import logger
>>>>>>> 5275bed8
from pytezos.rpc.errors import RpcError
from pytezos.operation.result import OperationResult
from pytezos.context.mixin import default_network  # type: ignore
from pytezos.michelson.types.base import generate_pydoc
from pytezos.cli.github import create_deployment, create_deployment_status

kernel_js_path = join(dirname(dirname(__file__)), 'assets', 'kernel.js')
kernel_json = {
    "argv": ['pytezos', 'kernel', 'run', "-file", "{connection_file}"],
    "display_name": "Michelson",
    "language": "michelson",
    "codemirror_mode": "michelson"
}


def make_bcd_link(network, address):
    return f'https://better-call.dev/{network}/{address}'


def get_contract(path):
    if path is None:
        files = glob('*.tz')
        assert len(files) == 1
        contract = ContractInterface.from_file(abspath(files[0]))
    elif exists(path):
        contract = ContractInterface.from_file(path)
    else:
        network, address = path.split(':')
        contract = pytezos.using(shell=network).contract(address)
    return contract


class PyTezosCli:

    def version(self) -> None:
        print(f'pytezos {__version__}')

    def storage(self, action, path=None):
        """ Manage contract storage.

        :param action: One of `schema`, `default`
        :param path: Path to the .tz file, or the following uri: <network>:<KT-address>
        """
        contract = get_contract(path)
        if action == 'schema':
            logger.info(generate_pydoc(type(contract.storage.data), title='storage'))
        elif action == 'default':
            logger.info(pformat(contract.storage.dummy()))
        else:
            assert False, action

    def parameter(self, action, path=None):
        """ Manage contract parameter.

        :param action: One of `schema`
        :param path: Path to the .tz file, or the following uri: <network>:<KT-address>
        """
        contract = get_contract(path)
        if action == 'schema':
            logger.info(contract.parameter.__doc__)
        else:
            assert False, action

    def activate(self, path, network=default_network):
        """ Activates and reveals key from the faucet file.

        :param path: Path to the .json file downloaded from https://faucet.tzalpha.net/
        :param network: Default is Babylonnet
        """
        ptz = pytezos.using(key=path, shell=network)
        logger.info('Activating %s in the %s' % ptz.key.public_key_hash(), network)

        if ptz.balance() == 0:
            try:
                opg = ptz.activate_account().autofill().sign()
                logger.info('Injecting activation operation:')
                logger.info(pformat(opg.json_payload()))
                opg.inject(_async=False)
            except RpcError as e:
                logger.critical(pformat(e))
                exit(-1)
            else:
                logger.info('Activation succeeded! Claimed balance: %s ꜩ' % ptz.balance())
        else:
            logger.info('Already activated')

        try:
            opg = ptz.reveal().autofill().sign()
            logger.info('Injecting reveal operation:')
            logger.info(pformat(opg.json_payload()))
            opg.inject(_async=False)
        except RpcError as e:
            logger.critical(pformat(e))
            exit(-1)
        else:
            logger.info('Your key %s is now active and revealed' % ptz.key.public_key_hash())

    def deploy(self, path, storage=None, network=default_network, key=None,
               github_repo_slug=None, github_oauth_token=None, dry_run=False):
        """ Deploy contract to the specified network.

        :param path: Path to the .tz file
        :param storage: Storage in JSON format (not Micheline)
        :param network:
        :param key:
        :param github_repo_slug:
        :param github_oauth_token:
        :param dry_run: Set this flag if you just want to see what would happen
        """
        ptz = pytezos.using(shell=network, key=key)
        logger.info('Deploying contract using %s in the %s' % ptz.key.public_key_hash(), network)

        contract = get_contract(path)
        try:
            opg = ptz.origination(script=contract.script(initial_storage=storage)).autofill().sign()
            logger.info('Injecting origination operation:')
            logger.info(pformat(opg.json_payload()))

            if dry_run:
                logger.info(pformat(opg.preapply()))
                exit(0)
            else:
                opg = opg.inject(_async=False)
        except RpcError as e:
            logger.critical(pformat(e))
            exit(-1)
        else:
            originated_contracts = OperationResult.originated_contracts(opg)
            assert len(originated_contracts) == 1
            bcd_link = make_bcd_link(network, originated_contracts[0])
            logger.info('Contract was successfully deployed: %s' % bcd_link)

            if github_repo_slug:
                deployment = create_deployment(github_repo_slug, github_oauth_token,
                                               environment=network)
                logger.info(pformat(deployment))
                status = create_deployment_status(github_repo_slug, github_oauth_token,
                                                  deployment_id=deployment['id'],
                                                  state='success',
                                                  environment=network,
                                                  environment_url=bcd_link)
                logger.info(status)


def main():
    return fire.Fire(PyTezosCli)


if __name__ == '__main__':
    main()<|MERGE_RESOLUTION|>--- conflicted
+++ resolved
@@ -3,12 +3,9 @@
 from pprint import pformat
 import fire  # type: ignore
 
-<<<<<<< HEAD
-from pytezos import __version__, pytezos, ContractInterface
-=======
+from pytezos import __version__
 from pytezos import pytezos, ContractInterface
 from pytezos.logging import logger
->>>>>>> 5275bed8
 from pytezos.rpc.errors import RpcError
 from pytezos.operation.result import OperationResult
 from pytezos.context.mixin import default_network  # type: ignore
