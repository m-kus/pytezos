--- conflicted
+++ resolved
@@ -1,28 +1,15 @@
 from decimal import Decimal
 from pprint import pformat
 from typing import Union
-<<<<<<< HEAD
-
-from deprecation import deprecated
-=======
+
 from deprecation import deprecated  # type: ignore
->>>>>>> 5275bed8
-
-from pytezos.context.impl import ExecutionContext
-from pytezos.context.mixin import ContextMixin
+
+from pytezos.context.impl import ExecutionContext  # type: ignore
+from pytezos.context.mixin import ContextMixin  # type: ignore
 from pytezos.contract.result import ContractCallResult
-<<<<<<< HEAD
 from pytezos.jupyter import get_class_docstring
+from pytezos.logging import logger
 from pytezos.michelson.format import micheline_to_michelson
-=======
-from pytezos.logging import logger
-from pytezos.operation.group import OperationGroup
-from pytezos.jupyter import get_class_docstring
-from pytezos.context.mixin import ContextMixin  # type: ignore
-from pytezos.michelson.format import micheline_to_michelson
-from pytezos.operation.content import format_tez, format_mutez
-from pytezos.context.impl import ExecutionContext  # type: ignore
->>>>>>> 5275bed8
 from pytezos.michelson.repl import Interpreter
 from pytezos.michelson.sections.storage import StorageSection
 from pytezos.operation.content import format_mutez
