--- conflicted
+++ resolved
@@ -1,24 +1,14 @@
+import logging
 from decimal import Decimal
 from typing import Optional
 from typing import Union
 
-<<<<<<< HEAD
-from pytezos.context.mixin import ContextMixin
+from pytezos.context.mixin import ContextMixin  # type: ignore
 from pytezos.contract.call import ContractCall
 from pytezos.contract.interface import ContractInterface
 from pytezos.crypto.key import Key
-=======
-from pytezos.rpc import ShellQuery
+from pytezos.jupyter import get_class_docstring
 from pytezos.logging import logger
-import logging
-from pytezos.crypto.key import Key
-from pytezos.operation.group import OperationGroup
-from pytezos.operation.content import ContentMixin
-from pytezos.contract.interface import ContractInterface
-from pytezos.contract.call import ContractCall
-from pytezos.context.mixin import ContextMixin  # type: ignore
->>>>>>> 5275bed8
-from pytezos.jupyter import get_class_docstring
 from pytezos.operation.content import ContentMixin
 from pytezos.operation.group import OperationGroup
 from pytezos.rpc import ShellQuery
