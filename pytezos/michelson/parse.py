# Inspired by https://github.com/jansorg/tezos-intellij/blob/master/grammar/michelson.bnf
<<<<<<< HEAD
=======
from ply.lex import Lexer, lex, LexToken  # type: ignore
from ply.yacc import yacc  # type: ignore
import re
>>>>>>> 5275bed8
import json
import re

from ply.lex import Lexer
from ply.lex import LexToken
from ply.lex import lex
from ply.yacc import yacc

from pytezos.michelson.macros import expand_macro


class MichelsonParserError(ValueError):

    def __init__(self, token: LexToken, message=None):
        message = message or f'failed to parse expression {token}'
        super(MichelsonParserError, self).__init__(message)
        self.message = message
        self.line = token.lineno
        self.pos = token.lexpos


class Sequence(list):
    pass


class SimpleMichelsonLexer(Lexer):
    tokens = ('INT', 'BYTE', 'STR', 'ANNOT', 'PRIM',
              'LEFT_CURLY', 'RIGHT_CURLY', 'LEFT_PAREN', 'RIGHT_PAREN', 'SEMI')

    t_INT = r'-?[0-9]+'
    t_BYTE = r'0x[A-Fa-f0-9]*'
    t_STR = r'\"(\\.|[^\"])*\"'
    t_ANNOT = r'[:@%]+([_0-9a-zA-Z\.]*)?'  # r'[:@%]+([_a-zA-Z][_0-9a-zA-Z\.]*)?'
    t_PRIM = r'[A-Za-z][A-Za-z0-9_]+'
    t_LEFT_CURLY = r'\{'
    t_RIGHT_CURLY = r'\}'
    t_LEFT_PAREN = r'\('
    t_RIGHT_PAREN = r'\)'
    t_SEMI = r';'

    t_ignore_MULTI_COMMENT = r'/\*[^*]*\*/'
    t_ignore_COMMENT = r'#[^\n]*'
    t_ignore = ' \t\r\n\f'

    def __init__(self):
        super(SimpleMichelsonLexer, self).__init__()
        self.lexer = lex(module=self, reflags=re.MULTILINE)

    def t_error(self, t):
        t.type = t.value[0]
        t.value = t.value[0]
        t.lexer.skip(1)
        return t


class MichelsonParser(object):
    """ Customizable Michelson parser
    """
    tokens = SimpleMichelsonLexer.tokens

    def p_instr(self, p):
        '''instr : expr
                 | empty
        '''
        p[0] = p[1]

    def p_instr_int(self, p):
        '''instr : INT'''
        p[0] = {'int': p[1]}

    def p_instr_byte(self, p):
        '''instr : BYTE'''
        p[0] = {'bytes': p[1][2:]}  # strip 0x prefix

    def p_instr_str(self, p):
        '''instr : STR'''
        p[0] = {'string': json.loads(p[1])}

    def p_instr_list(self, p):
        '''instr : instr SEMI instr'''
        p[0] = list()
        for i in [p[1], p[3]]:
            if type(i) is list:
                p[0].extend(i)
            elif i is not None:
                p[0].append(i)

    def p_instr_subseq(self, p):
        '''instr : LEFT_CURLY instr RIGHT_CURLY'''
        p[0] = Sequence()
        if type(p[2]) is list:
            p[0].extend(p[2])
        elif p[2] is not None:
            p[0].append(p[2])

    def p_expr(self, p):
        '''expr : PRIM annots args'''
        try:
            expr = expand_macro(
                prim=p[1],
                annots=p[2] or [],
                args=p[3] or [],
                extra=self.extra
            )
        except AssertionError as e:
            raise MichelsonParserError(p.slice[1], str(e))
        p[0] = Sequence(expr) if isinstance(expr, list) else expr

    def p_annots(self, p):
        '''annots : annot
                  | empty
        '''
        if p[1] is not None:
            p[0] = [p[1]]

    def p_annots_list(self, p):
        '''annots : annots annot'''
        p[0] = list()
        if type(p[1]) == list:
            p[0].extend(p[1])
        if p[2] is not None:
            p[0].append(p[2])

    def p_annot(self, p):
        '''annot : ANNOT'''
        p[0] = p[1]

    def p_args(self, p):
        '''args : arg
                | empty
        '''
        p[0] = list()
        if p[1] is not None:
            p[0].append(p[1])

    def p_args_list(self, p):
        '''args : args arg'''
        p[0] = list()
        if type(p[1]) == list:
            p[0].extend(p[1])
        if p[2] is not None:
            p[0].append(p[2])

    def p_arg_prim(self, p):
        '''arg : PRIM'''
        p[0] = {'prim': p[1]}

    def p_arg_int(self, p):
        '''arg : INT'''
        p[0] = {'int': p[1]}

    def p_arg_byte(self, p):
        '''arg : BYTE'''
        p[0] = {'bytes': p[1][2:]}  # strip 0x prefix

    def p_arg_str(self, p):
        '''arg : STR'''
        p[0] = {'string': json.loads(p[1])}

    def p_arg_subseq(self, p):
        '''arg : LEFT_CURLY instr RIGHT_CURLY'''
        if type(p[2]) == list:
            p[0] = p[2]
        elif p[2] is not None:
            p[0] = [p[2]]
        else:
            p[0] = []

    def p_arg_group(self, p):
        '''arg : LEFT_PAREN expr RIGHT_PAREN'''
        p[0] = p[2]

    def p_empty(self, p):
        '''empty :'''

    def p_error(self, p):
        raise MichelsonParserError(p)

    def __init__(self, debug=False, write_tables=False, extra_primitives=None):
        """ Initialize Michelson parser

        :param debug: Verbose output
        :param write_tables: Store PLY output
        :param extra_primitives: List of words to be ignored
        """
        self.lexer = SimpleMichelsonLexer()
        self.parser = yacc(
            module=self,
            debug=debug,
            write_tables=write_tables,
        )
        self.extra = extra_primitives

    def parse(self, code):
        """ Parse Michelson source.

        :param code: Michelson source
        :returns: Micheline expression
        """
        if len(code) > 0 and code[0] == '(' and code[-1] == ')':
            code = code[1:-1]
        return self.parser.parse(code)


def michelson_to_micheline(data, parser=None):
    """ Converts Michelson source text into a Micheline expression.

    :param data: Michelson string
    :param parser: custom Michelson parser (optional)
    :returns: Micheline expression
    """
    if parser is None:
        parser = MichelsonParser()
    return parser.parse(data)<|MERGE_RESOLUTION|>--- conflicted
+++ resolved
@@ -1,17 +1,11 @@
 # Inspired by https://github.com/jansorg/tezos-intellij/blob/master/grammar/michelson.bnf
-<<<<<<< HEAD
-=======
-from ply.lex import Lexer, lex, LexToken  # type: ignore
-from ply.yacc import yacc  # type: ignore
-import re
->>>>>>> 5275bed8
 import json
 import re
 
-from ply.lex import Lexer
+from ply.lex import Lexer  # type: ignore
 from ply.lex import LexToken
 from ply.lex import lex
-from ply.yacc import yacc
+from ply.yacc import yacc  # type: ignore
 
 from pytezos.michelson.macros import expand_macro
 
