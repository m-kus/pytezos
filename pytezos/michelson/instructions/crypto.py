--- conflicted
+++ resolved
@@ -1,4 +1,3 @@
-<<<<<<< HEAD
 from hashlib import sha256
 from hashlib import sha512
 from typing import Callable
@@ -6,11 +5,11 @@
 from typing import Tuple
 from typing import cast
 
-import sha3
+import sha3  # type: ignore
 from py_ecc import optimized_bls12_381 as bls12_381
 from py_ecc.fields import optimized_bls12_381_FQ12 as FQ12
 
-from pytezos.context.abstract import AbstractContext
+from pytezos.context.abstract import AbstractContext  # type: ignore
 from pytezos.crypto.key import Key
 from pytezos.crypto.key import blake2b_32
 from pytezos.michelson.instructions.base import MichelsonInstruction
@@ -26,20 +25,6 @@
 from pytezos.michelson.types import PairType
 from pytezos.michelson.types import SaplingStateType
 from pytezos.michelson.types import SignatureType
-=======
-import sha3  # type: ignore
-from hashlib import sha256, sha512
-from typing import List, Tuple, Callable, cast
-from py_ecc import optimized_bls12_381 as bls12_381
-from py_ecc.fields import optimized_bls12_381_FQ12 as FQ12
-
-from pytezos.crypto.key import blake2b_32, Key
-from pytezos.michelson.stack import MichelsonStack
-from pytezos.michelson.types import BytesType, KeyType, SignatureType, BoolType, KeyHashType, SaplingStateType, \
-    ListType, BLS12_381_G1Type, BLS12_381_G2Type, PairType
-from pytezos.michelson.instructions.base import MichelsonInstruction, format_stdout
-from pytezos.context.abstract import AbstractContext  # type: ignore
->>>>>>> 5275bed8
 
 
 def execute_hash(prim: str, stack: MichelsonStack, stdout: List[str], hash_digest: Callable[[bytes], bytes]):
