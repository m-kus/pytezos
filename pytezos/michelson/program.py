--- conflicted
+++ resolved
@@ -1,43 +1,15 @@
-<<<<<<< HEAD
-from typing import Any
-from typing import List
-from typing import Optional
-from typing import Tuple
-from typing import Type
-from typing import cast
-
-from pytezos.context.impl import ExecutionContext
-from pytezos.crypto.encoding import base58_encode
-from pytezos.michelson.instructions.base import MichelsonInstruction
-from pytezos.michelson.instructions.base import format_stdout
-from pytezos.michelson.instructions.tzt import BigMapInstruction
-=======
-from typing import Any, List, Tuple, Type, cast
+from typing import Any, List, Optional, Tuple, Type, cast
 
 from pytezos.context.impl import ExecutionContext
 from pytezos.crypto.encoding import base58_encode
 from pytezos.michelson.instructions.base import MichelsonInstruction, format_stdout
->>>>>>> 29835d5d
-from pytezos.michelson.instructions.tzt import StackEltInstruction
+from pytezos.michelson.instructions.tzt import BigMapInstruction, StackEltInstruction
 from pytezos.michelson.micheline import MichelineSequence, get_script_section, try_catch, validate_sections
 from pytezos.michelson.sections.code import CodeSection
 from pytezos.michelson.sections.parameter import ParameterSection
 from pytezos.michelson.sections.storage import StorageSection
-<<<<<<< HEAD
-from pytezos.michelson.sections.tzt import AmountSection
-from pytezos.michelson.sections.tzt import BalanceSection
-from pytezos.michelson.sections.tzt import BigMapsSection
-from pytezos.michelson.sections.tzt import ChainIdSection
-from pytezos.michelson.sections.tzt import InputSection
-from pytezos.michelson.sections.tzt import NowSection
-from pytezos.michelson.sections.tzt import OutputSection
-from pytezos.michelson.sections.tzt import SelfSection
-from pytezos.michelson.sections.tzt import SenderSection
-from pytezos.michelson.sections.tzt import SourceSection
-=======
-from pytezos.michelson.sections.tzt import (AmountSection, BalanceSection, ChainIdSection, InputSection, NowSection, OutputSection,
-                                            SelfSection, SenderSection, SourceSection)
->>>>>>> 29835d5d
+from pytezos.michelson.sections.tzt import (AmountSection, BalanceSection, BigMapsSection, ChainIdSection, InputSection, NowSection,
+                                            OutputSection, SelfSection, SenderSection, SourceSection)
 from pytezos.michelson.stack import MichelsonStack
 from pytezos.michelson.types import ListType, OperationType, PairType
 
