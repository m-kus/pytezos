--- conflicted
+++ resolved
@@ -1,14 +1,11 @@
+from copy import deepcopy
 from typing import Any, List, Optional, Tuple, cast
 
 from attr import dataclass
 
 from pytezos.context.impl import ExecutionContext
-<<<<<<< HEAD
 from pytezos.michelson.micheline import MichelsonRuntimeError
-=======
-from pytezos.michelson.micheline import MichelsonRuntimeError, Micheline
->>>>>>> 0da02f00
-from pytezos.michelson.parse import MichelsonParser, michelson_to_micheline
+from pytezos.michelson.parse import MichelsonParser, MichelsonParserError, michelson_to_micheline
 from pytezos.michelson.program import MichelsonProgram, TztMichelsonProgram
 from pytezos.michelson.sections import CodeSection
 from pytezos.michelson.stack import MichelsonStack
@@ -29,21 +26,31 @@
     Based on the following reference: https://tezos.gitlab.io/michelson-reference/
     """
 
-    def __init__(self, extra_primitives: Optional[List[str]] = None, debug=False):
+    def __init__(
+        self,
+        extra_primitives: Optional[List[str]] = None,
+        debug: bool = False,
+    ):
         self.stack = MichelsonStack()
         self.context = ExecutionContext()
         self.parser = MichelsonParser(extra_primitives=extra_primitives or [])
         self.debug = debug
 
-<<<<<<< HEAD
-    def run_cell(self, code: str) -> InterpreterResult:
+    def execute(self, code: str) -> InterpreterResult:
         """Execute some code preserving current context and stack"""
         result = InterpreterResult(stdout=[])
-        code_section = CodeSection.match(michelson_to_micheline(code))
+        stack_backup = deepcopy(self.stack)
+        context_backup = deepcopy(self.context)
 
         try:
+            code_section = CodeSection.match(michelson_to_micheline(code))
             code_section.args[0].execute(self.stack, result.stdout, self.context)
-        except MichelsonRuntimeError as e:
+        except (MichelsonParserError, MichelsonRuntimeError) as e:
+            if self.debug:
+                raise
+
+            self.stack = stack_backup
+            self.context = context_backup
             result.stdout.append(e.format_stdout())
             result.error = e
 
@@ -51,37 +58,6 @@
 
     def reset(self) -> None:
         self.__init__()
-=======
-    def execute(code: str):
-        try:
-            code_expr = michelson_to_micheline(code, parser=self.parser)
-        except MichelsonParserError as e:
-            if self.debug:
-                raise e
-            # TODO: return
-
-        try:
-            code_ast = Micheline.match(code_expr)
-        except MichelsonRuntimeError as e:
-            if self.debug:
-                raise e
-            # TODO: return
-
-        stack_backup = deepcopy(self.stack)
-        context_backup = deepcopy(self.context)
-
-        try:
-            res = code_ast.execute(self.stack, stdout, self.context)
-        except MichelsonRuntimeError as e:
-            if self.debug:
-                raise e
-            self.stack = stack_backup
-            self.context = context_backup
-            # TODO: return
-
-        # TODO: return
-
->>>>>>> 0da02f00
 
     @staticmethod
     def run_code(
