--- conflicted
+++ resolved
@@ -2,17 +2,9 @@
 import hashlib
 import json
 from getpass import getpass
-<<<<<<< HEAD
-from os.path import abspath
-from os.path import expanduser
-from os.path import join
-
-from mnemonic import Mnemonic
-from pyblake2 import blake2b
-=======
+
+from mnemonic import Mnemonic  # type: ignore
 from pyblake2 import blake2b  # type: ignore
-from mnemonic import Mnemonic  # type: ignore
->>>>>>> 5275bed8
 
 from pytezos.crypto.encoding import base58_decode
 from pytezos.crypto.encoding import base58_encode
@@ -33,23 +25,13 @@
 
 
 try:
-<<<<<<< HEAD
-    import fastecdsa.curve
-    import fastecdsa.ecdsa
-    import fastecdsa.encoding.sec1
-    import fastecdsa.keys
-    import pysodium
-    import secp256k1
-    from fastecdsa.encoding.util import bytes_to_int
-=======
+    import fastecdsa.curve  # type: ignore
+    import fastecdsa.ecdsa  # type: ignore
+    import fastecdsa.encoding.sec1  # type: ignore
+    import fastecdsa.keys  # type: ignore
     import pysodium  # type: ignore
     import secp256k1  # type: ignore
-    import fastecdsa.ecdsa  # type: ignore
-    import fastecdsa.keys  # type: ignore
-    import fastecdsa.curve  # type: ignore
-    import fastecdsa.encoding.sec1  # type: ignore
     from fastecdsa.encoding.util import bytes_to_int  # type: ignore
->>>>>>> 5275bed8
 except ImportError as e:
     pysodium = CryptoExtraFallback()
     secp256k1 = CryptoExtraFallback()
