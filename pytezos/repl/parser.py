import functools
from typing import Tuple, Callable

from pytezos.michelson.formatter import micheline_to_michelson
import pytezos.encoding as encoding

parsers = {}


def primitive(prim, args_len=0):
    def register_primitive(func):
        parsers[prim] = (args_len, func)

        @functools.wraps(func)
        def wrapper(*args, **kwargs):
            return func(*args, **kwargs)
        return wrapper
    return register_primitive


class Unit(object):

    def __repr__(self):
        return 'Unit'

    def __eq__(self, other):
        return isinstance(other, Unit)


class MichelsonRuntimeError(ValueError):

    def __init__(self, message, trace, data):
        super(MichelsonRuntimeError, self).__init__(f'{message}: {" -> ".join(trace)}')
        self.message = message
        self.trace = trace
        self.data = data

    @classmethod
    def init(cls, message, prim, data=None):
        return cls(message, trace=[prim], data=data)

    @classmethod
    def wrap(cls, error: 'MichelsonRuntimeError', prim):
        return cls(error.message, trace=[prim] + error.trace, data=error.data)


class MichelsonTypeCheckError(MichelsonRuntimeError):
    pass


def assert_no_field_annots(annots):
    if isinstance(annots, list):
        assert all(map(lambda x: not x.startswith('%'), annots)), \
            f'field annotations are not allowed here'


def assert_single_type_annot(annots):
    if isinstance(annots, list):
        assert len(list(filter(lambda x: x.startswith(':'), annots))) <= 1, \
            f'multiple type annotations are not allowed'


def assert_single_var_annot(annots):
    if isinstance(annots, list):
        assert len(list(filter(lambda x: x.startswith('@'), annots))) <= 1, \
            f'multiple variable annotations are not allowed'


<<<<<<< HEAD
def reduce_type_annots(type_expr):
    def reduce(a, b):
        def _ret(seq, val):
            if len(seq) > 0:
                return seq
            else:
                return [val if val.startswith(':') else f':{val[1:]}']

        if isinstance(a, list):
            return _ret(a, b)
        elif isinstance(b, list):
            return _ret(b, a)
        else:
            return []

    return dict(
        prim=type_expr['prim'],
        args=type_expr.get('args', []),
        annots=functools.reduce(reduce, type_expr.get('annots', []), [])
=======
def remove_field_annots(type_expr):
    return dict(
        prim=type_expr['prim'],
        args=type_expr.get('args', []),
        annots=list(filter(lambda x: not x.startswith('%'),
                           type_expr.get('annots', [])))
>>>>>>> 40dd480e
    )


def assert_type(value, exp_type):
    assert isinstance(value, exp_type), f'expected {exp_type.__name__}, got {type(value).__name__}'


def parse_prim_expr(expr) -> tuple:
    assert isinstance(expr, dict), f'expected dict, got {type(expr).__name__}'
    assert 'prim' in expr, f'prim field is absent'
    return expr['prim'], expr.get('args', [])


def get_prim_args(val_expr, prim, args_len: int):
    p, args = parse_prim_expr(val_expr)
    assert p == prim, f'expected {prim}, got {p}'
    assert len(args) == args_len, f'expected {args_len} args, got {len(args)}'
    return args


def dispatch_prim_map(val_expr, mapping: dict):
    p, args = parse_prim_expr(val_expr)
    expected = ' or '.join(map(lambda x: f'{x[0]} ({x[1]} args)', mapping.items()))
    assert (p, len(args)) in mapping, f'expected {expected}, got {p} ({len(args)} args)'
    res = mapping[(p, len(args))]
    if callable(res):
        return res(args)
    else:
        return res


def parse_core_expr(expr) -> tuple:
    assert isinstance(expr, dict), f'expected dict, got {type(expr)}'
    core_type, value = next((k, v) for k, v in expr.items() if k[0] != '_' and k != 'annots')
    return core_type, expr[core_type]


def dispatch_core_map(val_expr, mapping: dict):
    act_type, val = parse_core_expr(val_expr)
    expected = ' or '.join(map(lambda x: f'`{x}`', mapping))
    assert act_type in mapping, f'expected {expected}, got {act_type}'
    res = mapping[act_type]
    if callable(res):
        try:
            return res(val)
        except ValueError as e:
            raise MichelsonTypeCheckError.init(str(e), act_type)
    else:
        return res


def get_core_val(val_expr, core_type):
    act_type, value = parse_core_expr(val_expr)
    assert core_type == act_type, f'expected {core_type}, got {act_type}'
    return value


def get_string(val_expr):
    return get_core_val(val_expr, core_type='string')


def get_int(val_expr):
    return int(get_core_val(val_expr, core_type='int'))


def get_bool(val_expr):
    return dispatch_prim_map(val_expr, {('True', 0): True, ('False', 0): False})


def get_bytes(val_expr):
    return bytes.fromhex(get_core_val(val_expr, core_type='bytes'))


def get_entry_expr(type_expr, field_annot):
    def _get(node, path):
        assert_type(node, dict)
        if field_annot in node.get('annots', []):
            return node, path

        for i, arg in enumerate(node.get('args', [])):
            res = _get(arg, path + str(i))
            if res:
                return res

    entry = _get(type_expr, '')
    if not entry and field_annot == '%default':
        entry_type, entry_path = type_expr, ''
    else:
        entry_type, entry_path = entry

    assert entry_type, f'entrypoint `{field_annot[1:]}` was not found'
    return entry_type, entry_path


def restore_entry_expr(val_expr, type_expr, field_annot):
    _, entry_path = get_entry_expr(type_expr, field_annot)
    for idx in reversed(entry_path):
        val_expr = {'prim': 'Left' if idx == '0' else 'Right',
                    'args': [val_expr]}
    return val_expr


def get_type_annots(type_expr: dict) -> list:
    return list(filter(lambda x: x.startswith(':'), type_expr.get('annots', [])))


def expr_equal(a, b):
    if type(a) != type(b):
        return False
    elif isinstance(a, dict):
        if a.get('prim'):
            if a['prim'] != b['prim']:
                return False
            elif not expr_equal(a.get('args', []), b.get('args', [])):
                return False
            else:
                a_type_annots = get_type_annots(a)
                b_type_anonts = get_type_annots(b)
                if a_type_annots and b_type_anonts:
                    return a_type_annots == b_type_anonts
                else:
                    return True
        else:
            return a == b
    elif isinstance(a, list):
        if len(a) != len(b):
            return False
        else:
            return all(map(lambda i: expr_equal(a[i], b[i]), range(len(a))))
    else:
        assert False, (a, b)


def assert_expr_equal(expected, actual):
    assert expr_equal(expected, actual), \
        f'expected {micheline_to_michelson(expected)}, got {micheline_to_michelson(actual)}'


def is_comparable(type_expr):
    prim, args, _ = parse_type(type_expr)
    comparable_types = {
        'string', 'int', 'bytes', 'nat', 'bool',
        'address', 'key_hash', 'mutez', 'timestamp'
    }
    if prim in comparable_types:
        return True
    elif prim == 'pair':
        left, _ = parse_prim_expr(args[0])
        return left != 'pair' and all(map(is_comparable, args))
    else:
        return False


def assert_comparable(type_expr):
    assert is_comparable(type_expr), f'type is not comparable: {micheline_to_michelson(type_expr)}'


def is_pushable(type_expr):
    prim, args, _ = parse_type(type_expr)
    if prim in ['big_map', 'contract', 'operation']:
        return False
    elif prim == 'lambda':
        return True
    elif args:
        return all(map(is_pushable, args))
    else:
        return True


def assert_pushable(type_expr):
    assert is_pushable(type_expr), f'type is not pushable: {micheline_to_michelson(type_expr)}'


def is_big_map_val(type_expr):
    prim, args, _ = parse_type(type_expr)
    if prim in ['big_map', 'operation']:
        return False
    return all(map(is_big_map_val, args))


def assert_big_map_val(type_expr):
    assert is_big_map_val(type_expr), f'cannot be a big map value: {micheline_to_michelson(type_expr)}'


def parse_type(type_expr) -> Tuple[str, list, Callable]:
    prim, args = parse_prim_expr(type_expr)
    if prim not in parsers:
        raise MichelsonRuntimeError.init('unknown primitive', prim)

    args_len, func = parsers[prim]
    if len(args) != args_len:
        raise MichelsonRuntimeError.init(f'expected {args_len} arg(s), got {len(args)}', prim)

    assert_single_type_annot(type_expr.get('annots'))
    if prim in ['list', 'set', 'map', 'big_map', 'option', 'contract', 'lambda']:
        for arg in args:
            assert_no_field_annots(arg.get('annots'))

    return prim, args, func


def val_selector(val_expr, type_expr, val, type_path):
    prim = type_expr['prim']
    if prim == 'pair':
        return tuple(val)
    elif prim == 'option':
        return tuple(val) if val is not None else None
    elif prim == 'or':
        return val[0]
    elif prim == 'set':
        return set(val)
    elif prim == 'map':
        return dict(val)
    elif prim == 'big_map' and isinstance(val_expr, list):
        return dict(val)
    else:
        return val


def parse_expression(val_expr, type_expr, selector=val_selector, type_path='0'):
    """ Run an extensible parser for Micheline expressions.
    This function will just do the type checking for you,
    if you want to build a response you'd need to define a selector.

    :param val_expr: value expression (Micheline)
    :param type_expr: corresponding type expression (Micheline)
    :param selector: function selector(val_expr, type_expr, val, type_path). \
    Default selector (val_selector) converts Micheline to Python objects
    :param type_path: starting binary path (default is '0')
    """
    prim, _, func = parse_type(type_expr)
    try:
        res = func(val_expr, type_expr, selector, type_path)
    except AssertionError as e:
        raise MichelsonTypeCheckError.init(str(e), prim)
    except MichelsonRuntimeError as e:
        raise MichelsonTypeCheckError.wrap(e, prim)
    else:
        return res


@primitive('string')
def parse_string(val_expr, type_expr, selector, type_path):
    return selector(val_expr, type_expr, get_string(val_expr), type_path)


@primitive('int')
def parse_int(val_expr, type_expr, selector, type_path):
    return selector(val_expr, type_expr, get_int(val_expr), type_path)


@primitive('bytes')
def parse_bytes(val_expr, type_expr, selector, type_path):
    return selector(val_expr, type_expr, get_bytes(val_expr), type_path)


@primitive('nat')
def parse_nat(val_expr, type_expr, selector, type_path):
    val = get_int(val_expr)
    assert val >= 0, f'nat cannot be negative ({val})'
    return selector(val_expr, type_expr, val, type_path)


@primitive('bool')
def parse_bool(val_expr, type_expr, selector, type_path):
    val = dispatch_prim_map(val_expr, {
        ('False', 0): False,
        ('True', 0): True
    })
    return selector(val_expr, type_expr, val, type_path)


@primitive('unit')
def parse_unit(val_expr, type_expr, selector, type_path):
    _ = get_prim_args(val_expr, prim='Unit', args_len=0)
    return selector(val_expr, type_expr, Unit(), type_path)


@primitive('list', args_len=1)
def parse_list(val_expr, type_expr, selector, type_path):
    assert_type(val_expr, list)
    val = [parse_expression(item, type_expr['args'][0], selector, type_path + '0') for item in val_expr]
    return selector(val_expr, type_expr, val, type_path)


@primitive('pair', args_len=2)
def parse_pair(val_expr, type_expr, selector, type_path):
    args = get_prim_args(val_expr, prim='Pair', args_len=2)
    val = [parse_expression(args[i], type_expr['args'][i], selector, type_path + str(i)) for i in [0, 1]]
    return selector(val_expr, type_expr, val, type_path)


@primitive('option', args_len=1)
def parse_option(val_expr, type_expr, selector, type_path):
    val = dispatch_prim_map(val_expr, {
        ('None', 0): None,
        ('Some', 1): lambda x: [parse_expression(x[0], type_expr['args'][0], selector, type_path + '0')]
    })
    return selector(val_expr, type_expr, val, type_path)


@primitive('or', args_len=2)
def parse_or(val_expr, type_expr, selector, type_path):
    val = dispatch_prim_map(val_expr, {
        ('Left', 1): lambda x: [parse_expression(x[0], type_expr['args'][0], selector, type_path + '0')],
        ('Right', 1): lambda x: [parse_expression(x[0], type_expr['args'][1], selector, type_path + '1')]
    })
    return selector(val_expr, type_expr, val, type_path)


@primitive('set', args_len=1)
def parse_set(val_expr, type_expr, selector, type_path):
    assert_type(val_expr, list)
    assert_comparable(type_expr['args'][0])
    val = [parse_expression(item, type_expr['args'][0], selector, type_path + '0') for item in val_expr]
    return selector(val_expr, type_expr, val, type_path)


def parse_elt(val_expr, type_expr, selector, type_path):
    elt_args = get_prim_args(val_expr, prim='Elt', args_len=2)
    return [parse_expression(elt_args[i], type_expr['args'][i], selector, type_path + str(i)) for i in [0, 1]]


@primitive('map', args_len=2)
def parse_map(val_expr, type_expr, selector, type_path):
    assert_type(val_expr, list)
    assert_comparable(type_expr['args'][0])
    val = [parse_elt(item, type_expr, selector, type_path) for item in val_expr]
    return selector(val_expr, type_expr, val, type_path)


@primitive('big_map', args_len=2)
def parse_big_map(val_expr, type_expr, selector, type_path):
    assert_comparable(type_expr['args'][0])
    assert_big_map_val(type_expr['args'][1])
    if isinstance(val_expr, list):
        return parse_map(val_expr, type_expr, selector, type_path)
    else:
        val = get_int(val_expr)
        return selector(val_expr, type_expr, val, type_path)


@primitive('timestamp')
def parse_timestamp(val_expr, type_expr, selector, type_path):
    val = dispatch_core_map(val_expr, {'int': int, 'string': encoding.forge_timestamp})
    return selector(val_expr, type_expr, val, type_path)


@primitive('mutez')
def parse_mutez(val_expr, type_expr, selector, type_path):
    return parse_nat(val_expr, type_expr, selector, type_path)


@primitive('address')
def parse_address(val_expr, type_expr, selector, type_path):
    val = dispatch_core_map(val_expr, {
        'bytes': lambda x: encoding.parse_contract(bytes.fromhex(x)),
        'string': lambda x: x
    })
    return selector(val_expr, type_expr, val, type_path)


@primitive('contract', args_len=1)
def parse_contract(val_expr, type_expr, selector, type_path):
    val = dispatch_core_map(val_expr, {
        'bytes': lambda x: encoding.parse_contract(bytes.fromhex(x)),
        'string': lambda x: x
    })
    return selector(val_expr, type_expr, val, type_path)


@primitive('operation')
def parse_operation(val_expr, type_expr, selector, type_path):
    return selector(val_expr, type_expr, get_string(val_expr), type_path)


@primitive('key')
def parse_key(val_expr, type_expr, selector, type_path):
    val = dispatch_core_map(val_expr, {
        'bytes': lambda x: encoding.parse_public_key(bytes.fromhex(x)),
        'string': lambda x: x
    })
    return selector(val_expr, type_expr, val, type_path)


@primitive('key_hash')
def parse_key_hash(val_expr, type_expr, selector, type_path):
    return parse_address(val_expr, type_expr, selector, type_path)


@primitive('signature')
def parse_signature(val_expr, type_expr, selector, type_path):
    val = dispatch_core_map(val_expr, {
        'bytes': lambda x: encoding.parse_signature(bytes.fromhex(x)),
        'string': lambda x: x
    })
    return selector(val_expr, type_expr, val, type_path)


@primitive('chain_id')
def parse_chain_id(val_expr, type_expr, selector, type_path):
    val = dispatch_core_map(val_expr, {
        'bytes': lambda x: encoding.parse_chain_id(bytes.fromhex(x)),
        'string': lambda x: x
    })
    return selector(val_expr, type_expr, val, type_path)


@primitive('lambda', args_len=2)
def parse_lambda(val_expr, type_expr, selector, type_path):
    assert_type(val_expr, list)
    return selector(val_expr, type_expr, val_expr, type_path)<|MERGE_RESOLUTION|>--- conflicted
+++ resolved
@@ -66,34 +66,12 @@
             f'multiple variable annotations are not allowed'
 
 
-<<<<<<< HEAD
-def reduce_type_annots(type_expr):
-    def reduce(a, b):
-        def _ret(seq, val):
-            if len(seq) > 0:
-                return seq
-            else:
-                return [val if val.startswith(':') else f':{val[1:]}']
-
-        if isinstance(a, list):
-            return _ret(a, b)
-        elif isinstance(b, list):
-            return _ret(b, a)
-        else:
-            return []
-
-    return dict(
-        prim=type_expr['prim'],
-        args=type_expr.get('args', []),
-        annots=functools.reduce(reduce, type_expr.get('annots', []), [])
-=======
 def remove_field_annots(type_expr):
     return dict(
         prim=type_expr['prim'],
         args=type_expr.get('args', []),
         annots=list(filter(lambda x: not x.startswith('%'),
                            type_expr.get('annots', [])))
->>>>>>> 40dd480e
     )
 
 
