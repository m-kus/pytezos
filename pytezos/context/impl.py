from datetime import datetime
from inspect import Parameter
from typing import Optional, Tuple

from pytezos.context.abstract import AbstractContext  # type: ignore
from pytezos.context.abstract import get_originated_address
from pytezos.crypto.encoding import base58_encode
from pytezos.crypto.key import Key
from pytezos.michelson.micheline import get_script_section
from pytezos.operation import DEFAULT_OPERATIONS_TTL, MAX_OPERATIONS_TTL
from pytezos.rpc.errors import RpcError
from pytezos.rpc.shell import ShellQuery


# FIXME: Subclassing ExecutionContext makes Python
class ExecutionContext(AbstractContext):

    def __init__(self, amount=None, chain_id=None, source=None, sender=None, balance=None,
                 block_id=None, now=None, level=None, voting_power=None, total_voting_power=None,
                 key=None, shell=None, address=None, counter=None, script=None, tzt=False, mode=None):
        self.key: Optional[Key] = key
        self.shell: Optional[ShellQuery] = shell
        self.counter = counter
        self.mode = mode or 'readable'
        self.block_id = block_id or 'head'
        self.address = address
        self.balance = balance
        self.amount = amount
        self.now = now
        self.level = level
        self.sender = sender
        self.source = source
        self.chain_id = chain_id
        self.voting_power = voting_power
        self.total_voting_power = total_voting_power
        self.tzt = tzt
        self.parameter_expr = get_script_section(script, name='parameter') if script and not tzt else None
        self.storage_expr = get_script_section(script,  name='storage') if script and not tzt else None
        self.code_expr = get_script_section(script, name='code') if script else None
        self.input_expr = get_script_section(script, name='input') if script and tzt else None
        self.output_expr = get_script_section(script,  name='output') if script and tzt else None
        self.sender_expr = get_script_section(script, name='sender') if script and tzt else None
        self.balance_expr = get_script_section(script, name='balance') if script and tzt else None
        self.amount_expr = get_script_section(script, name='amount') if script and tzt else None
        self.self_expr = get_script_section(script,  name='self') if script and tzt else None
        self.now_expr = get_script_section(script, name='now') if script and tzt else None
        self.source_expr = get_script_section(script, name='source') if script and tzt else None
        self.chain_id_expr = get_script_section(script, name='chain_id') if script and tzt else None
        self.big_maps_expr = get_script_section(script, name='big_maps') if script and tzt else None
        self.origination_index = 1
        self.tmp_big_map_index = 0
        self.tmp_sapling_index = 0
        self.alloc_big_map_index = 0
        self.alloc_sapling_index = 0
        self.balance_update = 0
        self.big_maps = {}
<<<<<<< HEAD
        self.tzt_big_maps = {}
=======
        self._sandboxed: Optional[bool] = None
>>>>>>> 29835d5d

    def reset(self):
        self.counter = None
        self.origination_index = 1
        self.tmp_big_map_index = 0
        self.tmp_sapling_index = 0
        self.alloc_big_map_index = 0
        self.alloc_sapling_index = 0
        self.balance_update = 0
        self.big_maps.clear()
        self.tzt_big_maps.clear()

    def __copy__(self):
        raise ValueError("It's not allowed to copy context")

    def __deepcopy__(self, memodict={}):
        raise ValueError("It's not allowed to copy context")

    @property
    def constants(self):
        if self.shell is None:
            raise Exception('`shell` is not set')
        # NOTE: Cached
        return self.shell.block.context.constants()

    @property
    def script(self) -> Optional[dict]:
        if self.parameter_expr and self.storage_expr and self.code_expr:
            return dict(code=[self.parameter_expr, self.storage_expr, self.code_expr])
        else:
            return None

    @property
    def sandboxed(self) -> bool:
        if self.shell is None:
            raise Exception('`shell` is not set')
        if self._sandboxed is None:
            version = self.shell.version()
            self._sandboxed = version['network_version']['chain_name'] == 'SANDBOXED_TEZOS'
        return self._sandboxed

    def set_counter(self, counter: int):
        self.counter = counter

    def get_counter(self) -> int:
        if self.counter is None:
            assert self.key, f'key is undefined'
            self.counter = int(self.shell.contracts[self.key.public_key_hash()]()['counter'])  # type: ignore
        self.counter += 1
        return self.counter

    def register_big_map(self, ptr: int, copy=False) -> int:
        if copy:
            tmp_ptr = self.get_tmp_big_map_id()
            self.big_maps[tmp_ptr] = (ptr, True)
            return tmp_ptr
        else:
            self.big_maps[ptr] = (ptr, False)
            return ptr

    def get_tmp_big_map_id(self) -> int:
        self.tmp_big_map_index += 1
        return -self.tmp_big_map_index

    def get_big_map_diff(self, ptr: int) -> Tuple[Optional[int], int, str]:
        if ptr in self.big_maps:
            src_big_map, copy = self.big_maps[ptr]
            if copy:
                dst_big_map = self.alloc_big_map_index
                self.alloc_big_map_index += 1
                return src_big_map, dst_big_map, 'copy'
            else:
                return src_big_map, src_big_map, 'update'
        else:
            big_map = self.alloc_big_map_index
            self.alloc_big_map_index += 1
            return None, big_map, 'alloc'

    def get_originated_address(self) -> str:
        res = get_originated_address(self.origination_index)
        self.origination_index += 1
        return res

    def spend_balance(self, amount: int):
        balance = self.get_balance()
        assert amount <= balance, f'cannot spend {amount} tez, {balance} tez left'
        self.balance_update -= amount

    def get_parameter_expr(self, address=None):
        if self.shell and address:
            if address == get_originated_address(0):
                return None  # dummy callback
            else:
                script = self.shell.contracts[address].script()
                return get_script_section(script, 'parameter')
        return None if address else self.parameter_expr

    def get_storage_expr(self):
        return self.storage_expr

    def get_code_expr(self):
        return self.code_expr

    def get_input_expr(self):
        return self.input_expr

    def get_output_expr(self):
        return self.output_expr

    def get_sender_expr(self):
        return self.sender_expr

    def get_balance_expr(self):
        return self.balance_expr

    def get_amount_expr(self):
        return self.amount_expr

    def get_self_expr(self):
        return self.self_expr

    def get_now_expr(self):
        return self.now_expr

    def get_source_expr(self):
        return self.source_expr

    def get_chain_id_expr(self):
        return self.chain_id_expr

    def get_big_maps_expr(self):
        return self.big_maps_expr

    def set_storage_expr(self, expr):
        self.storage_expr = expr

    def set_parameter_expr(self, expr):
        self.parameter_expr = expr

    def set_code_expr(self, expr):
        self.code_expr = expr

    def set_input_expr(self, expr):
        self.input_expr = expr

    def set_output_expr(self, expr):
        self.output_expr = expr

    def set_source_expr(self, expr):
        self.source_expr = expr

    def set_chain_id_expr(self, expr):
        self.chain_id_expr = expr

    def set_big_maps_expr(self, expr):
        self.big_maps_expr = expr

    def get_big_map_value(self, ptr: int, key_hash: str):
        if self.tzt or ptr < 0:
            return None
        assert self.shell, f'shell is undefined'
        try:
            return self.shell.blocks[self.block_id].context.big_maps[ptr][key_hash]()
        except RpcError:
            return None

    def register_sapling_state(self, ptr: int):
        raise NotImplementedError

    def get_tmp_sapling_state_id(self) -> int:
        self.tmp_sapling_index += 1
        return -self.tmp_sapling_index

    def get_sapling_state_diff(self, offset_commitment=0, offset_nullifier=0) -> Tuple[int, list]:
        ptr = self.alloc_sapling_index
        self.alloc_sapling_index += 1
        return ptr, []

    def get_self_address(self) -> str:
        return self.address or get_originated_address(0)

    def get_amount(self) -> int:
        return self.amount or 0

    def get_sender(self) -> str:
        return self.sender or self.get_dummy_key_hash()

    def get_source(self) -> str:
        return self.source or self.get_dummy_key_hash()

    def get_now(self) -> int:
        if self.now is not None:
            return self.now
        elif self.shell:
            ts = self.shell.head.header()['timestamp']
            dt = datetime.strptime(ts, '%Y-%m-%dT%H:%M:%SZ')
            first_delay = self.constants['time_between_blocks'][0]
            return int((dt - datetime(1970, 1, 1)).total_seconds()) + int(first_delay)
        else:
            return 0

    def get_level(self) -> int:
        if self.level is not None:
            return self.level
        elif self.shell:
            header = self.shell.blocks[self.block_id].header()
            return int(header['level'])
        else:
            return 1

    def get_balance(self) -> int:
        if self.balance is not None:
            balance = self.balance
        elif self.shell:
            contract = self.shell.contracts[self.get_self_address()]()
            balance = int(contract['balance'])
        else:
            balance = 0
        return balance + self.balance_update

    def get_voting_power(self, address: str) -> int:
        if self.voting_power is not None:
            return self.voting_power.get(address, 0)
        elif self.shell:
            raise NotImplementedError
        else:
            return 0

    def get_total_voting_power(self) -> int:
        if self.total_voting_power is not None:
            return self.total_voting_power
        elif self.shell:
            raise NotImplementedError
        else:
            return 0

    def get_chain_id(self) -> str:
        if self.chain_id:
            return self.chain_id
        elif self.shell:
            return self.shell.chains.main.chain_id()
        else:
            return self.get_dummy_chain_id()

    def get_dummy_address(self) -> str:
        if self.key:
            return self.key.public_key_hash()
        else:
            return base58_encode(b'\x00' * 20, b'KT1').decode()

    def get_dummy_public_key(self) -> str:
        if self.key:
            return self.key.public_key()
        else:
            return base58_encode(b'\x00' * 32, b'edpk').decode()

    def get_dummy_key_hash(self) -> str:
        if self.key:
            return self.key.public_key_hash()
        else:
            return base58_encode(b'\x00' * 20, b'tz1').decode()

    def get_dummy_signature(self) -> str:
        return base58_encode(b'\x00' * 64, b'sig').decode()

    def get_dummy_chain_id(self) -> str:
        return base58_encode(b'\x00' * 4, b'Net').decode()

    def get_dummy_lambda(self):
        return {'prim': 'FAILWITH'}

    def set_total_voting_power(self, total_voting_power: int):
        self.total_voting_power = total_voting_power

    def set_voting_power(self, address: str, voting_power: int):
        self.voting_power[address] = voting_power

    def get_operations_ttl(self) -> int:
        if self.sandboxed:
            return MAX_OPERATIONS_TTL
        return DEFAULT_OPERATIONS_TTL<|MERGE_RESOLUTION|>--- conflicted
+++ resolved
@@ -54,11 +54,8 @@
         self.alloc_sapling_index = 0
         self.balance_update = 0
         self.big_maps = {}
-<<<<<<< HEAD
         self.tzt_big_maps = {}
-=======
         self._sandboxed: Optional[bool] = None
->>>>>>> 29835d5d
 
     def reset(self):
         self.counter = None
