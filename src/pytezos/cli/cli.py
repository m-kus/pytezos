--- conflicted
+++ resolved
@@ -191,7 +191,6 @@
             logger.info(status)
 
 
-<<<<<<< HEAD
 @cli.command(help='Update containerized SmartPy CLI')
 @click.option('--tag', '-t', type=str, help='Version or tag to pull', default='latest')
 @click.pass_context
@@ -318,7 +317,6 @@
     else:
         logger.error('No local script found. Please ensure a valid script is present or specify path.')
 
-=======
 @cli.command(help='Run containerized sandbox node')
 @click.option('--image', type=str, help='Docker image to use', default=SandboxedNodeTestCase.IMAGE)
 @click.option('--protocol', type=click.Choice(['florence', 'edo']), help='Protocol to use', default='florence')
@@ -358,7 +356,6 @@
             time.sleep(interval)
         except KeyboardInterrupt:
             break
->>>>>>> 12911835
 
 if __name__ == '__main__':
     cli(prog_name='pytezos')