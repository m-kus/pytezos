[tool.poetry]
name = "pytezos"
version = "3.2.0"
description = "Python toolkit for Tezos"
license = "MIT"
authors = ["Michael Zaikin <mz@baking-bad.org>", "Arthur Breitman", "Roman Serikov"]
readme = "README.md"
repository = "https://github.com/baking-bad/pytezos"
homepage = "https://pytezos.org"
keywords = ['tezos', 'blockchain', 'sdk', 'michelson', 'repl', 'cryptocurrencies', 'smart-contracts', 'jupyter']
classifiers = [
    "Programming Language :: Python :: 3",
    "License :: OSI Approved :: MIT License",
    "Operating System :: OS Independent",
    "Intended Audience :: Developers",
    "Topic :: System :: Shells",
    "Framework :: IPython",
    "License :: OSI Approved :: MIT License",
    "Programming Language :: Python :: 3"

]
packages = [
    { include = "pytezos", from = "src" },
    { include = "michelson_kernel", from = "src" },
]

[tool.poetry.dependencies]
python = "^3.7"
pyblake2 = "^1.1.2"
base58 = "^1.0.3"
requests = "^2.21.0"
pendulum = "*"
loguru = "*"
netstruct = "*"
tqdm = "*"
ply = "*"
simplejson = "*"
mnemonic = "*"
pyyaml = "*"
pysha3 = "1.0.2"
pysodium = "0.7.7"
secp256k1 = "0.13.2"
fastecdsa = "1.7.5"
bson = "^0.5.10"
strict_rfc3339 = "0.7"
py_ecc = "*"
deprecation = "*"
testcontainers = "^3.2.0"
click = "^7.1.2"
typing-extensions = "^3.7.4"
tabulate = "^0.7.5"
ipykernel = "^5.5.0"
jupyter-client = "^6.1.12"
attrs = "^20.3.0"
notebook = "^6.3.0"

jsonschema = "^3.2.0"
cattrs = "^1.3.0"
cached-property = "^1.5.2"
cattrs-extras = "^0.1.1"
bravado = "^11.0.3"
docker = "^4.4.4"

[tool.poetry.dev-dependencies]
parameterized = "^0.7.0"
sphinx = "*"
<<<<<<< HEAD
sphinx-rtd-theme = "^0.5.2"
=======
>>>>>>> 00521b12
sphinx-sitemap = "*"
sphinxcontrib-googleanalytics = "^0.1"
bump2version = "^1.0.1"
pylint = "^2.7.2"
pylint-exit = "^1.2.0"
isort = "^5.7.0"
mypy = "^0.812"
diff-cover = "^4.2.3"
black = "^20.8b1"
nose = "^1.3.7"
coverage = "^5.5"
nose-timer = "^1.0.1"
<<<<<<< HEAD
sphinx-click = "^2.7.1"
=======
sphinx-rtd-theme = "^0.5.2"
pytest = "^6.2.4"
>>>>>>> 00521b12

[tool.poetry.scripts]
pytezos = 'pytezos.cli.cli:cli'
michelson-kernel = 'michelson_kernel.cli:cli'

[tool.isort]
line_length = 140

[tool.black]
line-length = 140
target-version = ['py37', 'py38']
skip-string-normalization = true

[build-system]
requires = ["poetry_core>=1.0.0", "cryptography==3.3.2", "wheel"]
build-backend = "poetry.core.masonry.api"<|MERGE_RESOLUTION|>--- conflicted
+++ resolved
@@ -53,7 +53,6 @@
 jupyter-client = "^6.1.12"
 attrs = "^20.3.0"
 notebook = "^6.3.0"
-
 jsonschema = "^3.2.0"
 cattrs = "^1.3.0"
 cached-property = "^1.5.2"
@@ -64,10 +63,7 @@
 [tool.poetry.dev-dependencies]
 parameterized = "^0.7.0"
 sphinx = "*"
-<<<<<<< HEAD
 sphinx-rtd-theme = "^0.5.2"
-=======
->>>>>>> 00521b12
 sphinx-sitemap = "*"
 sphinxcontrib-googleanalytics = "^0.1"
 bump2version = "^1.0.1"
@@ -80,12 +76,8 @@
 nose = "^1.3.7"
 coverage = "^5.5"
 nose-timer = "^1.0.1"
-<<<<<<< HEAD
 sphinx-click = "^2.7.1"
-=======
-sphinx-rtd-theme = "^0.5.2"
 pytest = "^6.2.4"
->>>>>>> 00521b12
 
 [tool.poetry.scripts]
 pytezos = 'pytezos.cli.cli:cli'
