[tool.poetry]
name = "pytezos"
version = "3.0.2"
description = "Python toolkit for Tezos"
license = "MIT"
authors = ["Michael Zaikin <mz@baking-bad.org>", "Arthur Breitman", "Roman Serikov"]
readme = "README.md"
repository = "https://github.com/baking-bad/pytezos"
homepage = "https://pytezos.org"
keywords = ['tezos', 'blockchain', 'sdk', 'michelson', 'repl', 'cryptocurrencies', 'smart-contracts']
classifiers = [
    "Programming Language :: Python :: 3",
    "License :: OSI Approved :: MIT License",
    "Operating System :: OS Independent",
]

[tool.poetry.dependencies]
python = "^3.6"
pyblake2 = "^1.1.2"
base58 = "^1.0.3"
requests = "^2.21.0"
pendulum = "*"
loguru = "*"
netstruct = "*"
tqdm = "*"
ply = "*"
simplejson = "*"
mnemonic = "*"
pyyaml = "*"
pysha3 = "1.0.2"
pysodium = "0.7.7"
secp256k1 = "0.13.2"
fastecdsa = "1.7.5"
bson = "^0.5.10"
strict_rfc3339 = "0.7"
py_ecc = "*"
deprecation = "*"
<<<<<<< HEAD
testcontainers = "^3.2.0"
=======
click = "^7.1.2"
>>>>>>> a9dec6a8

[tool.poetry.dev-dependencies]
parameterized = "^0.7.0"
pytest = "^3.0"
pytest-cov = "^2.4"
sphinx = "*"
sphinx_rtd_theme = { git = "https://github.com/readthedocs/sphinx_rtd_theme.git", tag = "0.5.0rc2" }
sphinx-sitemap = "*"
sphinxcontrib-googleanalytics = "^0.1"
bump2version = "^1.0.1"
pylint = "^2.7.2"
pylint-exit = "^1.2.0"
isort = "^5.7.0"
mypy = "^0.812"

[tool.poetry.scripts]
pytezos = 'pytezos.cli.cli:cli'

[tool.isort]
force_single_line = true
line_length = 140

[build-system]
requires = ["poetry_core>=1.0.0", "cryptography==3.3.2", "wheel"]
build-backend = "poetry.core.masonry.api"<|MERGE_RESOLUTION|>--- conflicted
+++ resolved
@@ -35,11 +35,8 @@
 strict_rfc3339 = "0.7"
 py_ecc = "*"
 deprecation = "*"
-<<<<<<< HEAD
 testcontainers = "^3.2.0"
-=======
 click = "^7.1.2"
->>>>>>> a9dec6a8
 
 [tool.poetry.dev-dependencies]
 parameterized = "^0.7.0"
